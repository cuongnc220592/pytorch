--- conflicted
+++ resolved
@@ -159,28 +159,10 @@
   std::list<Dispatcher::OperatorDef>::iterator operatorIterator_;
 };
 
-<<<<<<< HEAD
-class CAFFE2_API SchemaRegistrationHandleRAII final {
-public:
-  const OperatorHandle& opHandle() const {
-    return opHandle_;
-  }
-
-private:
-  friend class Dispatcher;
-  explicit SchemaRegistrationHandleRAII(OperatorHandle opHandle, RegistrationHandleRAII registrationHandle)
-    : opHandle_(std::move(opHandle)), registrationHandle_(std::move(registrationHandle)) {}
-
-  OperatorHandle opHandle_;
-  RegistrationHandleRAII registrationHandle_;
-};
-
 namespace detail {
 template<class... Args> inline void unused_arg_(const Args&...) {}
 }
 
-=======
->>>>>>> bdd7fc6d
 template<class Return, class... Args>
 inline Return Dispatcher::callUnboxed(const OperatorHandle& op, Args... args) const {
   detail::unused_arg_(args...);  // workaround for a false-positive warning about unused parameters in gcc 5
