#include <torch/csrc/jit/export.h>

#include <c10/util/Exception.h>
#include <torch/csrc/jit/import_export_helpers.h>
#include <torch/csrc/jit/passes/python_print.h>
#include <torch/csrc/jit/pickle.h>
#include <torch/csrc/jit/source_range_serialization.h>
#include <torch/csrc/jit/instruction.h>
#include <torch/csrc/jit/passes/inliner.h>

#include <caffe2/serialize/inline_container.h>

#include <ATen/ATen.h>

#include <string>
#include <vector>

namespace torch {
namespace jit {

char const * toString(OpCode op);

namespace {
ExportModuleExtraFilesHook& GetExtraFilesHook() {
  static ExportModuleExtraFilesHook func = nullptr;
  return func;
};
}

void SetExportModuleExtraFilesHook(ExportModuleExtraFilesHook hook) {
  GetExtraFilesHook() = hook;
}

class ScriptModuleSerializer {
 public:
  explicit ScriptModuleSerializer(const std::string& filename)
      : writer_(filename) {}

  explicit ScriptModuleSerializer(
      const std::function<size_t(const void *, size_t)>& writer_func)
      : writer_(writer_func) {}

  void serialize(
      const script::Module& module,
      const script::ExtraFilesMap& extra_files,
      bool bytecode_format) {
    C10_LOG_API_USAGE_ONCE("torch.script.save");
    writeExtraFiles(module, extra_files);
    // Serialize the model object
    writeArchive("data", module._ivalue());
    // Then we werialize all code info.
    writeCode(module.type());
    // The tensor constants from the code are written to a separate archive
    // so loading the code does not depend on loading the data
    std::vector<IValue> ivalue_constants(
        constant_table_.begin(), constant_table_.end());
    writeArchive("constants", c10::ivalue::Tuple::create(ivalue_constants));
    if (bytecode_format) {
      writeByteCode(module);
    }
  }

 private:
  void writeArchive(const std::string& archive_name, const IValue& value) {
    std::vector<char> data;
    // Vector to capture the run-time class types during pickling the IValues
    std::vector<c10::ClassTypePtr> memorizedClassTypes;
    Pickler data_pickle(
        [&](const char* buf, size_t size) {
          data.insert(data.end(), buf, buf + size);
        },
        nullptr,
        &memorizedClassTypes);
    data_pickle.protocol();
    data_pickle.pushIValue(value);
    data_pickle.stop();
    size_t i = 0;
    std::string prefix = archive_name + "/";
    for (const auto& td : data_pickle.tensorData()) {
      std::string fname = prefix + c10::to_string(i++);
      writer_.writeRecord(fname, td.data(), td.sizeInBytes());
    }
    std::string fname = archive_name + ".pkl";
    writer_.writeRecord(fname, data.data(), data.size());

    // serialize all the captured run-time class types
    for (const c10::ClassTypePtr& wroteType : memorizedClassTypes) {
      convertNamedType(wroteType);
    }
  }

  void writeExtraFiles(
      const script::Module& module,
      const script::ExtraFilesMap& extra_files) {
    // Write out extra files.
    for (const auto& kv : extra_files) {
      const std::string key = "extra/" + kv.first;
      writer_.writeRecord(key, kv.second.data(), kv.second.size());
    }
    auto hook = GetExtraFilesHook();
    if (hook) {
      script::ExtraFilesMap hook_files = hook(module);
      for (const auto& kv : hook_files) {
        const std::string key = "extra/" + kv.first;
        writer_.writeRecord(key, kv.second.data(), kv.second.size());
      }
    }
  }

  void writeCode(const at::NamedTypePtr& root_type) {
    class_deps_.push_back(root_type);
    for (size_t i = 0; i < class_deps_.size(); ++i) {
      // note: convertNameType may extend class_deps_, so re-checking
      // .size() is necessary
      convertNamedType(class_deps_[i]);
    }

    // Mapping of filename => src. We need this because multiple classes may go
    // in the same file (e.g. foo.bar.Baz and foo.bar.Qux)
    for (auto& item : file_streams_) {
      const std::string filename = qualifierToArchivePath(item.key(), "code/");

      std::string src = item.value().str();

      // Only compress these records if they're not tiny.
      // The cpu cost of generating zip datastructs and compressing isn't
      // well-spent for very small records.
      static constexpr size_t kMinToCompress = 200;

      writer_.writeRecord(
          filename, src.c_str(), src.size(),
          src.size() > kMinToCompress /*compress*/);

      // Write out the debug information
      std::string debugFilename = filename + ".debug_pkl";
      SourceRangePickler source_range_pickler;
      auto range_data =
          source_range_pickler.pickle(item.value().ranges());
      writer_.writeRecord(
          debugFilename,
          range_data.data(),
          range_data.size(),
          range_data.size() > kMinToCompress /*compress*/);
    }
  }

  static IValue Tup(std::vector<IValue> ivalues) {
    return c10::ivalue::Tuple::create(std::move(ivalues));
  }
  static IValue Table(std::vector<std::pair<std::string, IValue>> entries) {
    std::vector<IValue> ivalue_entries;
    for (const auto& e : entries) {
      ivalue_entries.push_back(Tup({e.first, e.second}));
    }
    return Tup(std::move(ivalue_entries));
  }

  void writeByteCode(const script::Module& module) {
    auto methods = module.get_methods();
    std::vector<c10::IValue> elements;
    for (const auto& method : methods) {
      const auto& func = method.function();
      auto graph = func.graph()->copy();
      Inline(*graph);
<<<<<<< HEAD
      torch::jit::Code code(graph, "<mobile interpreter>");
      // Make a copy of opnames. Some of them may be changed for mobile later.
=======
      torch::jit::Code code(graph);

      // operator names
>>>>>>> 414198cc
      std::vector<c10::OperatorName> opnames;
      for (size_t i = 0; i < code.instructions().size(); ++i) {
        Instruction ins = code.instructions()[i];
        if (ins.op == OP || ins.op == OPN) {
          auto node = code.instructions_source()[i];
          opnames.emplace_back(node->schema().operator_name());
        }
      }

      // instructions
      std::vector<IValue> instructions;
      for (Instruction ins : code.instructions()) {
        instructions.emplace_back(Tup({toString(ins.op), ins.X, ins.N}));
      }

      // operators
      std::vector<IValue> operators;
      for (const auto& opname : opnames) {
        operators.emplace_back(c10::ivalue::Tuple::create({opname.name, opname.overload_name}));
      }

      // constants
      auto constants = code.constant_table();

      // types
      std::vector<IValue> types;
      for (const TypePtr& t : code.type_table()) {
        types.push_back(t->python_str());
      }

      // since the register location is embedded into the bytecode, pass the register size
      auto register_size = static_cast<int>(code.register_size());

      auto table = Table({{"instructions", Tup(instructions)},
                          {"operators", Tup(operators)},
                          {"constants", Tup(constants)},
                          {"types", Tup(types)},
                          {"register_size", register_size}});

      elements.push_back(Tup({func.qualname().qualifiedName(), table}));
    }
    writeArchive("bytecode", Tup(std::move(elements)));
  }

  void convertNamedType(const c10::NamedTypePtr& class_type) {
    if (converted_types_.count(class_type)) {
      return;
    }
    converted_types_.insert(class_type);
    std::string qualifier = class_type->name()->prefix();
    PythonPrint* pp = file_streams_.find(qualifier);
    if (!pp) {
      pp = &file_streams_.insert(
          qualifier,
          PythonPrint(
              constant_table_, class_deps_, /*enforce_importable=*/true));
    }
    pp->printNamedType(class_type);
  }

  caffe2::serialize::PyTorchStreamWriter writer_;
  std::vector<at::Tensor> constant_table_;
  std::unordered_set<c10::NamedTypePtr> converted_types_;
  std::vector<c10::NamedTypePtr> class_deps_;

  // qualifier, e.g. '__torch__.Bar' -> PythonPrint for the file that will be
  // created
  OrderedDict<std::string, PythonPrint> file_streams_;
};

void ExportModule(
    const script::Module& module,
    std::ostream& out,
    const script::ExtraFilesMap& extra_files,
    bool bytecode_format) {
  ScriptModuleSerializer serializer(
    [&](const void* buf, size_t nbytes) -> size_t {
      out.write(static_cast<const char *>(buf), nbytes);
      return !out ? 0 : nbytes;
    });
  serializer.serialize(module, extra_files, bytecode_format);
}

void ExportModule(
    const script::Module& module,
    const std::string& filename,
    const script::ExtraFilesMap& extra_files,
    bool bytecode_format) {
  ScriptModuleSerializer serializer(filename);
  serializer.serialize(module, extra_files, bytecode_format);
}

void ExportModule(
    const script::Module& module,
    const std::function<size_t(const void*, size_t)>& writer_func,
    const script::ExtraFilesMap& extra_files,
    bool bytecode_format) {
  ScriptModuleSerializer serializer(writer_func);
  serializer.serialize(module, extra_files, bytecode_format);
}

} // namespace jit
} // namespace torch<|MERGE_RESOLUTION|>--- conflicted
+++ resolved
@@ -162,14 +162,9 @@
       const auto& func = method.function();
       auto graph = func.graph()->copy();
       Inline(*graph);
-<<<<<<< HEAD
       torch::jit::Code code(graph, "<mobile interpreter>");
-      // Make a copy of opnames. Some of them may be changed for mobile later.
-=======
-      torch::jit::Code code(graph);
 
       // operator names
->>>>>>> 414198cc
       std::vector<c10::OperatorName> opnames;
       for (size_t i = 0; i < code.instructions().size(); ++i) {
         Instruction ins = code.instructions()[i];
