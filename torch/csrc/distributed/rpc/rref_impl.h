#pragma once

#include <ATen/core/jit_type.h>
<<<<<<< HEAD
#include <ATen/core/rref_interface.h>
=======
#include <c10/util/Optional.h>
>>>>>>> a954677a
#include <torch/csrc/distributed/rpc/message.h>
#include <torch/csrc/distributed/rpc/rpc_agent.h>
#include <torch/csrc/distributed/rpc/types.h>
#include <torch/csrc/utils/pybind.h>

#include <atomic>

namespace torch {
namespace distributed {
namespace rpc {

class RRef;
class RRefContext;
class UserRRef;

// Represents fork of an RRef to be sent over the wire.
struct RRefForkData {
  py::tuple toPyTuple() const;
  static RRefForkData fromPyTuple(const py::tuple& obj);

  const worker_id_t ownerId_;
  const RRefId rrefId_;
  const ForkId forkId_;
  const worker_id_t parent_;
  const std::string type_str_;

 private:
  friend class RRef;
  friend class RRefContext;
  friend class UserRRef;

  RRefForkData(
      worker_id_t ownerId,
      const RRefId& rrefId_,
      const ForkId& forkId_,
      worker_id_t parent,
      const std::string& type_str);

};

// Note [RRef Protocol]
// ~~~~~~~~~~~~~~~~~~~~~~~~~~
//
// [Background]
//
// RRef stands for Remote REFerence. Each RRef is owned by a single worker
// (i.e., owner) and can be used by multiple users. The owner stores the real
// data referenced by its RRefs. RRef needs to support fast and scalable RPC.
// Hence, in the design, we avoid using a single global master to keep RRef
// states, instead owners will keep track of the global reference counts
// for its RRefs. Every RRef can be uniquely identified by a global RRefId,
// which is assigned at the time it is first created either on a user or on the
// owner.
//
// On the owner worker, there is only one OwnerRRef instance, which contains the
// real data, while on user workers, there can be as many UserRRefs as
// necessary, and UserRRef does not hold the data. All usage on the OwnerRRef
// should retrieve the unique OwnerRRef instance using the globally unique
// RRefId. //A UserRRef will be created when it is used as an argument or return
// value in dist.rpc or dist.remote call, but RRef forking and reference
// counting (RC) are completely transparent to applications. Every UserRRef will
// also have its globally unique ForkId.
//
// [Assumptions]
//
// 1. Transient Network Failures
//
// TODO: current RRef implementation does not tolerate failures
//
// The RRef design aims to handle transient network failures by retrying
// messages. Node crashes or permanent network partition is beyond the scope.
// When those incidents occur, the application may take down all workers, revert
// to the previous checkpoint, and resume training.
//
// 2. Non-idempotent UDFs
//
// We assume UDFs are not idempotent and therefore cannot be retried. However,
// internal RRef control messages will be made idempotent and retryable.
//
// TODO: RRef internal messages are not yet idempotent
//
// 3. Out of Order Message Delivery
//
// We do not assume message delivery order between any pair of nodes, because
// both sender and receiver are using multiple threads. There is no guarantee on
// which message will be processed first.
//
// [RRef Lifetime]
//
// The goal of the protocol is to delete an OwnerRRef at an appropriate time.
// The right time to delete an OwnerRRef is when there are no living UserRRefs
// and Python GC also agrees to delete the OwnerRRef instance on the owner. The
// tricky part is to determine if there are any living UserRRefs.
//
// A user can get a UserRRef in three situations:
//
// (1). Receiving a UserRRef from the owner.
// (2). Receiving a UserRRef from another user.
// (3). Creating a new UserRRef owned by another worker.
//
// (1) is the simplest case where the owner initiates the fork, and hence it can
// easily increment local RC. The only requirement is that any UserRRef must
// notify the owner before destruction. Hence, we need the first guarantee:
//
// G1. The owner will be notified when any UserRRef is deleted.
//
// As messages might come delayed or out-of-order, we need more one guarantee to
// make sure the delete message is not sent out too soon. Let us first introduce
// a new concept. If A sends an RPC to B that involves an RRef, we call the RRef
// on A the parent RRef and the RRef on B the child RRef.
//
// G2. Parent RRef cannot be deleted until the child RRef is confirmed by the
//     owner.
//
// Under (1), where the caller is UserRRef and callee is OwnerRRef, it simply
// means that the user will not send out the delete message until all previous
// messages are ACKed. Note that ACKed does not mean the owner finishes
// executing the function, instead, it only means the owner has retrieved its
// local OwnerRRef and about to pass it to the function, which is sufficient to
// keep the OwnerRRef alive even if the delete message from the user arrives at
// the owner before the function finishes execution.
//
// With (2) and (3), it is possible that the owner only partially knows the RRef
// fork graph or not even knowing it at all. For example, the RRef could be
// constructed on a user, and before the owner receives the RPC call, the
// creator user might have already shared the RRef with other users, and those
// users could further share the RRef. One invariant is that the fork graph of
// any RRef is always a tree rooted at the owner, because forking an RRef always
// creates a new RRef instance, and hence every RRef has a single parent. One
// nasty detail is that when an RRef is created on a user, technically the owner
// is not its parent but we still consider it that way and it does not break the
// argument below.
//
// The owner's view on any node (fork) in the tree has three stages:
//
//       1) unknown -> 2) known -> 3) deleted.
//
// The owner's view on the entire tree keeps changing. The owner deletes its
// OwnerRRef instance when it thinks there are no living UserRRefs, i.e., when
// OwnerRRef is deleted, all UserRRefs could be either indeed deleted or
// unknown. The dangerous case is when some forks are unknown and others are
// deleted.
//
// G2 trivially guarantees that no parent UserRRef Y can be deleted before the
// owner knows all of Y's children UserRRefs.
//
// However, it is possible that the child UserRRef Z may be deleted before the
// owner knows its parent Y. More specifically, this can happen when all of Z's
// messages are processed by the owner before all messages from Y, including the
// delete message. Nevertheless, this does not cause any problem. Because, at
// least one of Y's ancestor will be alive, and it will prevent the owner from
// deleting the OwnerRRef. Consider the following example: (NB: this scenario
// will no longer relevant when we block UDF until all RRefs are confirmed by
// the owner)
//
//     OwnerRRef -> A -> Y -> Z
//
// OwnerRRef forks to A, then A forks to Y, and Y forks to Z. Z can be deleted
// without OwnerRRef knowing Y. However, the OwnerRRef will at least know A, as
// the owner directly forks the RRef to A. A won't die before the owner knows Y.
//
// Things get a little trickier if the RRef is created on a user:
//
//  OwnerRRef
//      ^
//      |
//      A -> Y -> Z
//
// If Z calls to_here on the UserRRef, the owner at least knows A when Z is
// deleted, because otherwise to_here wouldn't finish. If Z does not call
// to_here, it is possible that the owner receives all messages from Z before
// any message from A and Y. In this case, as the real data of the OwnerRRef has
// not been created yet, there is nothing to be deleted either. It is the same
// as Z does not exist at all Hence, it's still OK.
//
// See #26759 for more details and discussions.
//
// TODO: make RRef an IValue, and edit createStackForSchema accordingly
// TODO: make RRef system messages idempotent and retry on failures.
//
// ``RRef`` is the base type for both ``UserRRef`` and ``OwnerRRef``.
// Each ``RRef`` has a globally unique ``RRefId``.
class RRef : public RRefInterface {
 public:
  // RRef is made NOT copyable NOT movable to prevent messing up reference
  // counting.
  explicit RRef(const RRef& other) = delete;
  explicit RRef(RRef&& other) = delete;
  RRef& operator=(RRef&& other) = delete;

  virtual ~RRef() = default;

  // returns the worker id of the owner
  inline worker_id_t owner() const override {
    return ownerId_;
  }

  // Returns the globally unique RRefId of this RRef
  inline const RRefId& rrefId() const {
    return rrefId_;
  }

  inline bool isPyObj() {
    return type_ == PyObjectType::get();
  }
  inline TypePtr type() const override{
    return type_;
  }

 protected:
  friend class RRefContext;

  RRef(worker_id_t ownerId, const RRefId& rrefId, const TypePtr type);

  RRefForkData fork() const;

  const worker_id_t ownerId_;
  const RRefId rrefId_;

  // type field to denote the type of the element that the RRef is holding
  // it could be any TypePtr that JIT support, including PyObjectType
  const TypePtr type_;
};

// ``UserRRef`` represents a user of an RRef. Besides the ``RRefId``, each user
// also has a globally unique ``ForkId`` to identify this user. ``UserRRef``
// never owns the real value, the only way to get the value of the ``RRef`` is
// to call ``to_here()`` and get a copy..
class UserRRef final : public RRef {
 public:
  UserRRef(const UserRRef& other) = delete;
  UserRRef(UserRRef&& other) = delete;
  UserRRef& operator=(const UserRRef& other) = delete;
  UserRRef& operator=(UserRRef&& other) = delete;

  UserRRef(worker_id_t ownerId, const RRefId& rrefId, const ForkId& forkId, const TypePtr& type);

  inline bool isOwner() const override {
    return false;
  }

  // Returns the globally unique ForkId of this RRef
  const ForkId& forkId() const;

  // Get of copy of the value from the ``OwnerRRef``. If the value is not ready
  // yet, this call will block.
  IValue toHere();

  // Upon destruction, this ``UserRRef`` will tell the owner to deref.
  ~UserRRef() override;

 private:
  friend class RRefContext;

<<<<<<< HEAD
=======
  UserRRef(worker_id_t ownerId, const RRefId& rrefId, const ForkId& forkId, const TypePtr type);

>>>>>>> a954677a
  const ForkId forkId_;
};

// Keep the template only on the derived class because ``RRefContext`` needs to
// erase the type on ``RRef`` and keep them in one map.
class OwnerRRef final : public RRef {
 public:
  OwnerRRef(const OwnerRRef& other) = delete;
  OwnerRRef(OwnerRRef&& other) = delete;
  OwnerRRef& operator=(const OwnerRRef& other) = delete;
  OwnerRRef& operator=(OwnerRRef&& other) = delete;

  OwnerRRef(worker_id_t ownerId, const RRefId& rrefId, const TypePtr& type)
      : OwnerRRef(ownerId, rrefId, type, {}) {}

  OwnerRRef(worker_id_t ownerId, const RRefId& rrefId, const TypePtr& type, c10::optional<IValue> value)
      : RRef(ownerId, rrefId, type) {
    value_ = std::move(value);
  }


  inline bool isOwner() const override {
    return true;
  }

  // Get a constant reference of the real value. This method will block if the
  // value is not ready. This method does not need GIL as it does not create
  // any new py::object.
  const IValue& getValue() const;

  // Set the value of this ``OwnerRRef``. This method does not need GIL as it
  // does not create any new py::object.
  void setValue(IValue&& value);

  // Has a value been set?
  bool hasValue() const;
  // Gets a future that is satisfied when the value is set.
  std::shared_ptr<FutureMessage> getFuture();

 private:
  friend class RRefContext;

<<<<<<< HEAD
=======
  OwnerRRef(worker_id_t ownerId, const RRefId& rrefId, const TypePtr type)
      : OwnerRRef(ownerId, rrefId, type, {}) {}

  OwnerRRef(worker_id_t ownerId, const RRefId& rrefId, const TypePtr type, c10::optional<IValue> value)
      : RRef(ownerId, rrefId, type) {
    value_ = std::move(value);
  }

>>>>>>> a954677a
  c10::optional<IValue> value_;
  mutable std::mutex mutex_;
  mutable std::condition_variable valueCV_;
  std::shared_ptr<FutureMessage> future_;
};

} // namespace rpc
} // namespace distributed
} // namespace torch<|MERGE_RESOLUTION|>--- conflicted
+++ resolved
@@ -1,11 +1,8 @@
 #pragma once
 
 #include <ATen/core/jit_type.h>
-<<<<<<< HEAD
 #include <ATen/core/rref_interface.h>
-=======
 #include <c10/util/Optional.h>
->>>>>>> a954677a
 #include <torch/csrc/distributed/rpc/message.h>
 #include <torch/csrc/distributed/rpc/rpc_agent.h>
 #include <torch/csrc/distributed/rpc/types.h>
@@ -241,7 +238,7 @@
   UserRRef& operator=(const UserRRef& other) = delete;
   UserRRef& operator=(UserRRef&& other) = delete;
 
-  UserRRef(worker_id_t ownerId, const RRefId& rrefId, const ForkId& forkId, const TypePtr& type);
+  UserRRef(worker_id_t ownerId, const RRefId& rrefId, const ForkId& forkId, const TypePtr type);
 
   inline bool isOwner() const override {
     return false;
@@ -260,11 +257,6 @@
  private:
   friend class RRefContext;
 
-<<<<<<< HEAD
-=======
-  UserRRef(worker_id_t ownerId, const RRefId& rrefId, const ForkId& forkId, const TypePtr type);
-
->>>>>>> a954677a
   const ForkId forkId_;
 };
 
@@ -277,10 +269,10 @@
   OwnerRRef& operator=(const OwnerRRef& other) = delete;
   OwnerRRef& operator=(OwnerRRef&& other) = delete;
 
-  OwnerRRef(worker_id_t ownerId, const RRefId& rrefId, const TypePtr& type)
+  OwnerRRef(worker_id_t ownerId, const RRefId& rrefId, const TypePtr type)
       : OwnerRRef(ownerId, rrefId, type, {}) {}
 
-  OwnerRRef(worker_id_t ownerId, const RRefId& rrefId, const TypePtr& type, c10::optional<IValue> value)
+  OwnerRRef(worker_id_t ownerId, const RRefId& rrefId, const TypePtr type, c10::optional<IValue> value)
       : RRef(ownerId, rrefId, type) {
     value_ = std::move(value);
   }
@@ -307,17 +299,6 @@
  private:
   friend class RRefContext;
 
-<<<<<<< HEAD
-=======
-  OwnerRRef(worker_id_t ownerId, const RRefId& rrefId, const TypePtr type)
-      : OwnerRRef(ownerId, rrefId, type, {}) {}
-
-  OwnerRRef(worker_id_t ownerId, const RRefId& rrefId, const TypePtr type, c10::optional<IValue> value)
-      : RRef(ownerId, rrefId, type) {
-    value_ = std::move(value);
-  }
-
->>>>>>> a954677a
   c10::optional<IValue> value_;
   mutable std::mutex mutex_;
   mutable std::condition_variable valueCV_;
