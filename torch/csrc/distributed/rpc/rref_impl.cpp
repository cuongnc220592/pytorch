--- conflicted
+++ resolved
@@ -105,8 +105,6 @@
   //     properly notify the owner.
 }
 
-<<<<<<< HEAD
-template <typename T>
 void UserRRef<T>::tryDel() {
   std::lock_guard<std::mutex> lockGuard(sentDelUserMutex_);
   if (!sentDelUser_) {
@@ -125,30 +123,11 @@
   }
 }
 
-template <typename T>
 UserRRef<T>::~UserRRef() {
   tryDel();
 }
 
-template <typename T>
 const ForkId& UserRRef<T>::forkId() const {
-=======
-UserRRef::~UserRRef() {
-  try {
-    RRefContext::getInstance().delUser(ownerId_, rrefId_, forkId_);
-  } catch (const std::exception& ex) {
-    LOG(ERROR) << "Error occurred when deleting UserRRef instance, "
-               << "RRefId = " << rrefId_ << ", ForkId = " << forkId_ << " : "
-               << ex.what();
-  } catch (...) {
-    LOG(ERROR) << "Error occurred when deleting UserRRef instance, "
-               << "RRefId = " << rrefId_ << ", ForkId = " << forkId_ << " : "
-               << "unknown error";
-  }
-}
-
-const ForkId& UserRRef::forkId() const {
->>>>>>> cae96df3
   return forkId_;
 }
 
