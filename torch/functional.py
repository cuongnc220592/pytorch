--- conflicted
+++ resolved
@@ -847,14 +847,9 @@
         if p == "fro":
             if dtype is not None:
                 raise ValueError("dtype argument is not supported in frobenius norm")
-<<<<<<< HEAD
-            if dim is None:
-                dim = list(range(ndim))
-=======
 
             if _dim is None:
-                _dim = [i for i in range(ndim)]  # noqa: C416 TODO: rewrite as list(range(m))
->>>>>>> 2769271a
+                _dim = list(range(ndim))
             if out is None:
                 return _VF.frobenius_norm(input, _dim, keepdim=keepdim)
             else:
@@ -874,13 +869,8 @@
                     return _VF.nuclear_norm(input, _dim, keepdim=keepdim, out=out)
         raise RuntimeError("only valid string values are 'fro' and 'nuc', found {}".format(p))
     else:
-<<<<<<< HEAD
-        if dim is None:
-            dim = list(range(ndim))
-=======
         if _dim is None:
-            _dim = [i for i in range(ndim)]  # noqa: C416 TODO: rewrite as list(range(m))
->>>>>>> 2769271a
+            _dim = list(range(ndim))
 
         if out is None:
             if dtype is None:
