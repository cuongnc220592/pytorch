#include <test/cpp/jit/test_base.h>
#include <torch/csrc/jit/api/module.h>
#include <torch/csrc/autograd/generated/variable_factories.h>
#include <torch/csrc/jit/mobile/import.h>
#include <torch/csrc/jit/mobile/module.h>
<<<<<<< HEAD
#include <torch/csrc/jit/import.h>
#include <torch/torch.h>
#include <c10/core/TensorOptions.h>
=======
#include <torch/csrc/jit/serialization/import.h>
>>>>>>> c596ec7e

// Tests go in torch::jit
namespace torch {
namespace jit {

void testLiteInterpreterUpsampleNearest2d() {
  script::Module m("m");
  m.define(R"(
    def forward(self, input: Tensor, scale:float):
      return torch.upsample_nearest2d(input, [1, 1], float(scale), float(scale))
  )");

  std::vector<IValue> inputs;
  inputs.emplace_back(torch::rand({1, 3, 128, 128}));
  inputs.emplace_back(at::Scalar(2.0));
  auto ref = m.forward(inputs);

  std::stringstream ss;
  m._save_for_mobile(ss);
  mobile::Module bc = _load_for_mobile(ss);
  IValue res;
  res = bc.forward(inputs);

  auto resd = res.toTensor();
  auto refd = ref.toTensor();
  ASSERT_TRUE(resd.equal(refd));
}

void testLiteInterpreterAdd() {
  script::Module m("m");
  m.register_parameter("foo", torch::ones({}), false);
  // TODO: support default param val, which was pushed in
  // function schema's checkAndNormalizeInputs()
//  m.define(R"(
//    def add_it(self, x, b : int = 4):
//      return self.foo + x + b
//  )");
  m.define(R"(
    def add_it(self, x):
      b = 4
      return self.foo + x + b
  )");

  std::vector<IValue> inputs;
  auto minput = 5 * torch::ones({});
  inputs.emplace_back(minput);
  auto ref = m.run_method("add_it", minput);

  std::stringstream ss;
  m._save_for_mobile(ss);
  mobile::Module bc = _load_for_mobile(ss);
  IValue res;
  for (int i = 0; i < 3; ++i) {
    auto bcinputs = inputs;
    res = bc.run_method("add_it", bcinputs);
  }

  auto resd = res.toTensor().item<float>();
  auto refd = ref.toTensor().item<float>();
  AT_ASSERT(resd == refd);
}

void testLiteInterpreterConv() {
  auto s = std::getenv("PYTORCH_TEST_WITH_TSAN");
  if (s && strcmp(s, "1") == 0)
    return;

  std::vector<torch::jit::IValue> inputs;

  script::Module m("m");
  m.register_parameter("weight", torch::ones({20, 1, 5, 5}), false);
  m.register_parameter("bias", torch::ones({20}), false);
  m.define(R"(
    def forward(self, input):
      return torch._convolution(input, self.weight, self.bias, [1, 1], [0, 0], [1, 1], False, [0, 0], 1, False, False, True)
  )");

  inputs.push_back(torch::ones({1, 1, 28, 28}));

  auto outputref = m.forward(inputs).toTensor();

  std::stringstream ss;
  m._save_for_mobile(ss);
  mobile::Module bc = _load_for_mobile(ss);
  IValue res;
  for (int i = 0; i < 3; ++i) {
    res = bc.run_method("forward", inputs);
  }
  auto output = res.toTensor();
  AT_ASSERT(outputref.dim() == output.dim());
  AT_ASSERT(outputref[0][0][0][0].item<int>() == output[0][0][0][0].item<int>());
}

void testLiteInterpreterInline() {
  script::Module m("m");
  m.define(R"JIT(
  def foo1(self, x):
      return x + 1

  def foo2(self, x):
      return self.foo1(x) + 2

  def foo3(self, x):
      return self.foo2(x) + 3
  )JIT");
  std::stringstream ss;
  m._save_for_mobile(ss);
  mobile::Module bc = _load_for_mobile(ss);
  std::vector<torch::jit::IValue> inputs({torch::ones({})});
  auto output = bc.run_method("foo3", inputs);
  AT_ASSERT(output.toTensor().item<float>() == 7.0);
}

void testLiteInterpreterTuple() {
  script::Module m("m");
  m.define(R"JIT(
  def foo(self, x):
      return (1, 2, x + 3)

  def forward(self, x):
      tuple = self.foo(x)
      return tuple
  )JIT");
  std::stringstream ss;
  m._save_for_mobile(ss);
  mobile::Module bc = _load_for_mobile(ss);
  std::vector<torch::jit::IValue> inputs({torch::ones({})});
  auto output = bc.run_method("forward", inputs);
  AT_ASSERT(output.toTuple()->elements()[1].toInt() == 2);
}

void testLiteInterpreterPrimOverload() {
  script::Module m("m");
  m.define(R"JIT(
  def forward(self, x):
      result = [1, 2]
      result.append(3)
      return result
  )JIT");
  std::stringstream ss;
  m._save_for_mobile(ss);
  mobile::Module bc = _load_for_mobile(ss);
  std::vector<torch::jit::IValue> inputs({torch::ones({})});
  auto output = bc.run_method("forward", inputs);
  AT_ASSERT(output.toIntList()[2] == 3);
}

void testLiteInterpreterPrim() {
  script::Module m("m");
  m.define(R"JIT(
        def forward(self, x):
            return int(x)
  )JIT");

  std::vector<IValue> inputs;
  auto minput = 3.5 * torch::ones({});
  inputs.emplace_back(minput);
  auto ref = m.run_method("forward", minput);

  std::stringstream ss;
  m._save_for_mobile(ss);
  mobile::Module bc = _load_for_mobile(ss);
  IValue res;
  for (int i = 0; i < 3; ++i) {
    auto bcinputs = inputs;
    res = bc.run_method("forward", bcinputs);
  }

  auto resi = res.toInt();
  auto refi = ref.toInt();
  AT_ASSERT(resi == refi);
}

void testLiteInterpreterLoadOrigJit() {
  script::Module m("m");
  m.register_parameter("foo", torch::ones({}), false);
  m.define(R"(
    def forward(self, x):
      b = 4
      return self.foo + x + b
  )");
  std::stringstream ss;
  m.save(ss);
  ASSERT_THROWS_WITH(_load_for_mobile(ss), "file not found");
}

<<<<<<< HEAD

void testLiteInterpreterParams() {
  script::Module m("m");
  m.register_parameter("foo", torch::ones({1}, at::requires_grad()), false);
  m.define(R"(
    def forward(self, x):
      b = 1.0
      return self.foo * x + b
  )");

  double learning_rate = 0.1, momentum = 0.1;
  int n_epoc = 10;
  // init: y = x + 1;
  // target: y = 2 x + 1
  std::vector<std::pair<Tensor, Tensor>> trainData{
      {1 * torch::ones({1}), 3 * torch::ones({1})},
  };

  // Reference: Full jit
  std::stringstream ms;
  m.save(ms);
  auto mm = load(ms);
//  mm.train();
  std::vector<::at::Tensor> parameters;
  for (auto parameter : mm.parameters()) {
    parameters.emplace_back(parameter);
  }
  ::torch::optim::SGD optimizer(
      parameters,
      ::torch::optim::SGDOptions(learning_rate).momentum(momentum));
  for (int epoc = 0; epoc < n_epoc; ++epoc) {
    for (auto &data : trainData) {
      auto source = data.first, targets = data.second;
      optimizer.zero_grad();
      std::vector<IValue> train_inputs{source};
      auto output = mm.forward(train_inputs).toTensor();
      auto loss = ::torch::l1_loss(output, targets);
      loss.backward();
      optimizer.step();
    }
  }

  std::stringstream ss;
  m._save_for_mobile(ss);
  mobile::Module bc = _load_for_mobile(ss);
  std::vector<::at::Tensor> bc_parameters = bc.parameters();
  ::torch::optim::SGD bc_optimizer(
      bc_parameters,
      ::torch::optim::SGDOptions(learning_rate).momentum(momentum));
  for (int epoc = 0; epoc < n_epoc; ++epoc) {
    for (auto &data : trainData) {
      auto source = data.first, targets = data.second;
      bc_optimizer.zero_grad();
      std::vector<IValue> train_inputs{source};
      auto output = bc.forward(train_inputs).toTensor();
      auto loss = ::torch::l1_loss(output, targets);
      loss.backward();
      bc_optimizer.step();
    }
  }
  AT_ASSERT(parameters[0].item<float>() == bc_parameters[0].item<float>());
}
} // namespace torch
=======
void testLiteInterpreterWrongMethodName() {
  script::Module m("m");
  m.register_parameter("foo", torch::ones({}), false);
  m.define(R"(
    def add(self, x):
      b = 4
      return self.foo + x + b
  )");
  std::stringstream ss;
  m._save_for_mobile(ss);
  mobile::Module bc = _load_for_mobile(ss);
  std::vector<IValue> inputs;
  auto minput = 5 * torch::ones({});
  inputs.emplace_back(minput);
  ASSERT_THROWS_WITH(bc.run_method("forward", inputs), "is not defined");
}

>>>>>>> c596ec7e
} // namespace jit
} // namespace torch<|MERGE_RESOLUTION|>--- conflicted
+++ resolved
@@ -3,13 +3,9 @@
 #include <torch/csrc/autograd/generated/variable_factories.h>
 #include <torch/csrc/jit/mobile/import.h>
 #include <torch/csrc/jit/mobile/module.h>
-<<<<<<< HEAD
-#include <torch/csrc/jit/import.h>
+#include <torch/csrc/jit/serialization/import.h>
 #include <torch/torch.h>
 #include <c10/core/TensorOptions.h>
-=======
-#include <torch/csrc/jit/serialization/import.h>
->>>>>>> c596ec7e
 
 // Tests go in torch::jit
 namespace torch {
@@ -196,7 +192,23 @@
   ASSERT_THROWS_WITH(_load_for_mobile(ss), "file not found");
 }
 
-<<<<<<< HEAD
+void testLiteInterpreterWrongMethodName() {
+  script::Module m("m");
+  m.register_parameter("foo", torch::ones({}), false);
+  m.define(R"(
+    def add(self, x):
+      b = 4
+      return self.foo + x + b
+  )");
+  std::stringstream ss;
+  m._save_for_mobile(ss);
+  mobile::Module bc = _load_for_mobile(ss);
+  std::vector<IValue> inputs;
+  auto minput = 5 * torch::ones({});
+  inputs.emplace_back(minput);
+  ASSERT_THROWS_WITH(bc.run_method("forward", inputs), "is not defined");
+}
+
 
 void testLiteInterpreterParams() {
   script::Module m("m");
@@ -260,24 +272,5 @@
   AT_ASSERT(parameters[0].item<float>() == bc_parameters[0].item<float>());
 }
 } // namespace torch
-=======
-void testLiteInterpreterWrongMethodName() {
-  script::Module m("m");
-  m.register_parameter("foo", torch::ones({}), false);
-  m.define(R"(
-    def add(self, x):
-      b = 4
-      return self.foo + x + b
-  )");
-  std::stringstream ss;
-  m._save_for_mobile(ss);
-  mobile::Module bc = _load_for_mobile(ss);
-  std::vector<IValue> inputs;
-  auto minput = 5 * torch::ones({});
-  inputs.emplace_back(minput);
-  ASSERT_THROWS_WITH(bc.run_method("forward", inputs), "is not defined");
-}
-
->>>>>>> c596ec7e
 } // namespace jit
 } // namespace torch