--- conflicted
+++ resolved
@@ -28,22 +28,6 @@
 }
 
 size_t pthreadpool_get_threads_count(pthreadpool_t threadpool) {
-<<<<<<< HEAD
-  if (threadpool) {
-    // This will have to change somehow if we keep maintaining two different threadpools.
-    // Old C2 and new one for XNNPACK.
-    // Issue is new XNNPACK uses old interface of pthreadpool_get_threads_count during op setup,
-    // while using new _parallelize_ interface for for actual work.
-    // Thus if pthreadpool_get_threads_count is getting called from XNNPACK we cannot
-    // reinterpret_cast it to ThreadPool. It will seg fault or worse will have unedfined behavior.
-    // Good new is that pthreadpool_get_threads_count is used only by (besides in bench/test)
-    // XNNPACK and not by NNPACK and QNNPACK.
-    // So we do : return pthreadpool_get_threads_count_xnnpack(threadpool) as a hacky
-    // solution for short term until unification.
-    return reinterpret_cast<caffe2::ThreadPool*>(threadpool)->getNumThreads();
-  }
-  return 1;
-=======
   // The current fix only useful when XNNPACK calls pthreadpool_get_threads_count with nullptr.
   if (threadpool == nullptr) {
     return 1;
@@ -57,7 +41,6 @@
   // While NNPACK uses caffe2::Threadpool*.
   // Thus if pthreadpool_get_threads_count is getting called from XNNPACK we cannot
   // reinterpret_cast it to ThreadPool. It will seg fault or worse will have unedfined behavior.
->>>>>>> e1c6f93f
 }
 
 pthreadpool_t pthreadpool_create(size_t threads_count) {
